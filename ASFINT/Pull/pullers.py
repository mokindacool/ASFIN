import pandas as pd
from pathlib import Path

def pull_csv(filepath, process_type):
    """
    Pull raw CSVs.
    - If `filepath` is a file: read it directly.
    - If `filepath` is a directory: scan for all CSV files inside.
    Returns {filename: DataFrame} (or (df, text) for FR).
    """
<<<<<<< HEAD
    filepath = Path(filepath)

    files = {}
    if filepath.is_file():
        df = pd.read_csv(filepath)
        files[filepath.stem] = df if process_type != "FR" else (df, filepath.read_text(errors="ignore"))
    elif filepath.is_dir():
        for f in filepath.glob("*.csv"):
            df = pd.read_csv(f)
            if process_type == "FR":
                # FR expects (df, text)
                files[f.stem] = (df, f.read_text(errors="ignore"))
            else:
                files[f.stem] = df
    else:
        raise FileNotFoundError(f"Input path does not exist: {filepath}")

    return files
=======
    process_type = process_type.strip().upper()
    if process_type == 'FR':
        with open(Path(filepath), 'rb') as f:
            text = f.read().decode('utf-8')
        return (pd.read_csv(str(filepath)), text)
    return pd.read_csv(str(filepath))

def pull_txt(filepath: str|Path, process_type: str):
    """
    Reads a delimited text file from a filepath into a pandas DataFrame.
    Assumes the delimiter is a tab.

    Only used for Agenda Processor. 
    """
    # process_type = process_type.strip().upper()
    with open(Path(filepath), 'rb') as f:
        text = f.read().decode('utf-8')
    return text
>>>>>>> 3dafbb64
<|MERGE_RESOLUTION|>--- conflicted
+++ resolved
@@ -8,26 +8,6 @@
     - If `filepath` is a directory: scan for all CSV files inside.
     Returns {filename: DataFrame} (or (df, text) for FR).
     """
-<<<<<<< HEAD
-    filepath = Path(filepath)
-
-    files = {}
-    if filepath.is_file():
-        df = pd.read_csv(filepath)
-        files[filepath.stem] = df if process_type != "FR" else (df, filepath.read_text(errors="ignore"))
-    elif filepath.is_dir():
-        for f in filepath.glob("*.csv"):
-            df = pd.read_csv(f)
-            if process_type == "FR":
-                # FR expects (df, text)
-                files[f.stem] = (df, f.read_text(errors="ignore"))
-            else:
-                files[f.stem] = df
-    else:
-        raise FileNotFoundError(f"Input path does not exist: {filepath}")
-
-    return files
-=======
     process_type = process_type.strip().upper()
     if process_type == 'FR':
         with open(Path(filepath), 'rb') as f:
@@ -45,5 +25,4 @@
     # process_type = process_type.strip().upper()
     with open(Path(filepath), 'rb') as f:
         text = f.read().decode('utf-8')
-    return text
->>>>>>> 3dafbb64
+    return text