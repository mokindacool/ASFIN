--- conflicted
+++ resolved
@@ -139,40 +139,43 @@
                 out_names.append(self.get_file_naming())
                 self._log(f"[ABSA] Processed '{name}' via {fn.__name__}", reporting)
             except Exception as e:
-                self._log(f"[ABSA] Failed '{name}': {e}", reporting)
-                raise
-        return out_frames, out_names
-
-    # --------------------------
-    # OASIS
-    # --------------------------
-    def oasis(self, dfs: Iterable[pd.DataFrame], names: Iterable[str], reporting: bool = False, year: str = "2024") -> Tuple[List[pd.DataFrame], List[str]]:
-        dfs = list(dfs)
-        names = list(names)
-        names = self.name_clean(names=names, subst_name="OASIS", reporting=reporting)
-
-        out_frames: List[pd.DataFrame] = []
-        out_names: List[str] = []
-
-        for df, name in zip(dfs, names):
-            assert isinstance(df, pd.DataFrame), "expected a pandas DataFrame"
-            try:
-                fn = self.get_processing_func()
-                processed = fn(df, year=year)
-                out_frames.append(processed)
-                out_names.append(self.get_file_naming())
-                self._log(f"[OASIS] Processed '{name}' via {fn.__name__}", reporting)
-            except Exception as e:
-<<<<<<< HEAD
-                self._log(f"[OASIS] Failed '{name}': {e}", reporting)
-                raise
-        return out_frames, out_names
-
-    # --------------------------
-    # FR
-    # --------------------------
-    def fr(self, dfs: Iterable[Tuple[pd.DataFrame, str]], names: Iterable[str], reporting: bool = False) -> Tuple[List[pd.DataFrame], List[str]]:
-=======
+                self._log(f"Processing failed for {name}, processing function: {self.get_processing_func().__name__}) : {str(e)}", reporting)
+                raise e
+        return rv, names
+    
+    def contingency(self, txt_lst: Iterable[str], names: Iterable[str], reporting = False) -> list[pd.DataFrame]:
+        """
+        Function that takes in a dictionary of txt files and names then outputs a dictionary of processed txt files with updated names. 
+        Date is appended to updated file names under formatting: %m/%d/%Y.
+        """
+        if isinstance(txt_lst, str): txt_lst = [txt_lst]
+        if isinstance(names, str): names = [names]
+
+        txt_lst = list(txt_lst)
+        names = list(names)
+
+        rv = []
+        for i in range(len(txt_lst)): 
+            txt = txt_lst[i]
+            name = names[i]
+
+            # Name Validation
+            mismatch = False
+            if 'ficomm' not in name.lower() and 'finance committee' not in name.lower():
+                self._log(f"Name mismatch: {name}", reporting)
+                mismatch = True
+
+            # Date Formatting Output
+            t = self.get_type()
+            date_format = self.get_config(process=t, key='Date Format', substitute="%m-%d-%Y")
+
+            # Processing 
+            try:
+                processing_function = self.get_processing_func()
+                output, date = processing_function(txt, date_format=date_format, debug=False)
+                rv.append(output)
+                self._log(f"Successfully processed {name}", reporting)
+            except Exception as e:
                 self._log(f"Processing failed for {name}: {str(e)}", reporting)
                 raise e
             
@@ -190,7 +193,34 @@
         if isinstance(dfs, pd.DataFrame): dfs = [dfs]
         if isinstance(names, str): names = [names]
 
->>>>>>> 3dafbb64
+    # --------------------------
+    # OASIS
+    # --------------------------
+    def oasis(self, dfs: Iterable[pd.DataFrame], names: Iterable[str], reporting: bool = False, year: str = "2024") -> Tuple[List[pd.DataFrame], List[str]]:
+        dfs = list(dfs)
+        names = list(names)
+        names = self.name_clean(names=names, subst_name="OASIS", reporting=reporting)
+
+        out_frames: List[pd.DataFrame] = []
+        out_names: List[str] = []
+
+        for df, name in zip(dfs, names):
+            assert isinstance(df, pd.DataFrame), "expected a pandas DataFrame"
+            try:
+                fn = self.get_processing_func()
+                processed = fn(df, year=year)
+                out_frames.append(processed)
+                out_names.append(self.get_file_naming())
+                self._log(f"[OASIS] Processed '{name}' via {fn.__name__}", reporting)
+            except Exception as e:
+                self._log(f"[OASIS] Failed '{name}': {e}", reporting)
+                raise
+        return out_frames, out_names
+
+    # --------------------------
+    # FR
+    # --------------------------
+    def fr(self, dfs: Iterable[Tuple[pd.DataFrame, str]], names: Iterable[str], reporting: bool = False) -> Tuple[List[pd.DataFrame], List[str]]:
         dfs = list(dfs)
         names = list(names)
         names = self.name_clean(names=names, subst_name="FR", reporting=reporting)
