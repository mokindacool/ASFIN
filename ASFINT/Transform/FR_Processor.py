import pandas as pd
import re
from datetime import datetime
import argparse
from ASFINT.Utility.Utils import heading_finder
from ASFINT.Utility.Cleaning import in_df

def _row_has(tokens, row) -> bool:
    """Return True if all tokens are present in the given row (as strings)."""
    s = set(str(x).strip() for x in row.tolist())
    return all(t in s for t in tokens)

def _promote_header(block: pd.DataFrame, header_row_idx: int) -> pd.DataFrame:
    """Use the values of header_row_idx as column names and return rows beneath it."""
    header = block.loc[header_row_idx].astype(str).str.strip().tolist()
    out = block.loc[header_row_idx + 1 :].copy()
    out.columns = header
    out = out.reset_index(drop=True)
    return out

def _sanitize_date_for_filename(date_str: str) -> str:
    return str(date_str).replace("/", "-").replace("\\", "-").replace(":", "-")

def FR_Helper(df):
    """
    Split raw FR sheet into two DataFrames:
      - requests_df: contains Amount Requested
      - decisions_df: contains Committee Status + Amount Approved
    Both are cropped starting at 'Appx' and filtered by allowed FY24 alphabet.
    """
<<<<<<< HEAD
    # Find starting point (first "Appx")
    start_idx = df.index[df.iloc[:, 0].astype(str).str.contains("Appx", na=False)]
    if len(start_idx) == 0:
        return df, None, None
    start = start_idx[0]

    # Allowed labels (A-Z, AA-AZ, BB-ZZ)
    allowed = set(
        [chr(c) for c in range(65, 91)] +
        [f"A{chr(c)}" for c in range(65, 91)] +
        [f"B{chr(c)}" for c in range(65, 91)]
=======
    assert isinstance(start_col, str) or isinstance(start_col, int), "'start_col' must be index of column or name of column."
    assert in_df(start_col, df), f"start_col '{start_col}' is not in df columns: {df.columns.tolist()}"

    def in_alphabet_helper(series: pd.Series, alphabet_list: list[str], nth: int = 1) -> pd.Series:
        occurrences = dict.fromkeys(alphabet_list, 0)
        result_mask = []
        for val in series:
            if val in occurrences:
                if occurrences[val] < nth:
                    result_mask.append(True)
                    occurrences[val] += 1
                else:
                    result_mask.append(False)
            else:
                result_mask.append(False)
        return pd.Series(result_mask, index=series.index)

    if end_col is not None:
        assert isinstance(end_col, str) or isinstance(end_col, int), "'end_col' must be index of column or name of column."
        assert in_df(end_col, df), 'Given end_col is not in the given df.'
    else:
        end_col = start_col

    start_col_index = df.columns.get_loc(start_col) if isinstance(start_col, str) else start_col #extract index of start and end column
    end_col_index = df.columns.get_loc(end_col) if isinstance(end_col, str) else end_col #extract index of start and end column
    
    copy = df.copy()
    copy = heading_finder(copy, start_col=0, start=given_start, start_logic='contains') # no ending logic just take all rows below the starting point
    col = copy.columns[start_col_index]
    try:
        if alphabet is None:
            na_indices = copy[copy[col].isna()].index
            if na_indices.empty:
                raise ValueError("No NaN row found to mark as end of section.")
            ending_row_index = na_indices[0]
        else:
            mask = in_alphabet_helper(copy[col], alphabet.copy(), nth_occurence)
            valid_rows: pd.DataFrame = copy[mask]
            if valid_rows.empty:
                raise ValueError("No valid rows with alphabet keys found.")
            ending_row_index = valid_rows.index[-1] + 1

    except Exception as e:
           print(f"Warning: Could not insert ending keyword '{adding_end_keyword}' in column {end_col}, received exception\n{e}")
    rv = copy[copy.index < ending_row_index]
    return rv

def FR_ProcessorV2(df: pd.DataFrame, txt: str, date_format="%m-%d-%Y", debug=False, reporting=False): # make sure that we spit out dates formatted with dashes not slashes distinguishing d, m, y
    """Employs heading_finder to clean data. Takes in the same spreadsheet as a dataframe (to clean) and txt (to search for the date) then returns the relevant info"""
    assert isinstance(df, pd.DataFrame), f'Inputted df is not a dataframe but type {type(df)}'

    FY24_Alphabet = 'A B C D E F G H I J K L M N O P Q R S T U V W X Y Z'.split()
    FY24_Alphabet.extend(
        'AA AB AC AD AE AF AG AH AI AJ AK AL AM AN AO AP AQ AR AS AT AU AV AW AX AY AZ'.split()
    )
    FY24_Alphabet.extend(
        'BB CC DD EE FF GG HH II JJ KK LL MM NN OO PP QQ RR SS TT UU VV WW XX YY ZZ'.split()
>>>>>>> 3dafbb64
    )

    # Crop to rows after "Appx"
    cropped = df.iloc[start + 1:].copy()
    cropped = cropped[cropped.iloc[:, 0].astype(str).isin(allowed)]

    # Now split into two subtables: requests vs committee decisions
    # Assumption: the raw file stacks two tables vertically with same headers
    header_row = cropped.columns.tolist()
    if "Amount Requested" in header_row and "Committee Status" in header_row:
        # Already unified, rare case
        return cropped, None, None

    # Otherwise, detect split by column names
    request_cols = [c for c in cropped.columns if "Requested" in str(c)]
    decision_cols = [c for c in cropped.columns if "Approved" in str(c) or "Committee" in str(c)]

    if not request_cols or not decision_cols:
        # Could not split
        return cropped, None, None

    requests_df = cropped.loc[:, [c for c in cropped.columns if "Requested" in str(c) or c in ["Appx", "Org Name", "Request Type", "Org Type", "Funding Source", "Primary Contact", "Email Address"]]]
    decisions_df = cropped.loc[:, [c for c in cropped.columns if "Approved" in str(c) or "Committee" in str(c) or c in ["Appx", "Org Name"]]]

    return cropped, requests_df, decisions_df

def FR_ProcessorV2(df: pd.DataFrame, txt: str, date_format: str):
    """
    Merge FR sheet's two stacked tables by ['Appx.', 'Org Name']:
      - Table 1 is preserved (columns/values untouched)
      - Table 2 contributes 'Amount' and 'Committee Status'
    Output columns (when present):
      ['Appx.', 'Org Name', 'Request Type', 'Org Type (year)',
       'Amount Requested', 'Amount', 'Committee Status',
       'Funding Source', 'Primary Contact', 'Email Address']
    """
    # 1) name from date in companion text
    m = re.search(r"(\d{2}/\d{2}/\d{4}|\d{4}-\d{2}-\d{2})", str(txt) or "")
    safe_date = _sanitize_date_for_filename(m.group(1) if m else "undated")
    out_name = f"FR_clean_{safe_date}"

    if df is None or df.empty:
        return {out_name: pd.DataFrame()}

    # 2) start scan near first "Appx" occurrence in first column
    start_idx = 0
    for i in range(min(len(df), 200)):
        v = str(df.iloc[i, 0])
        if "Appx" in v:
            start_idx = i
            break
    sheet = df.iloc[start_idx:].reset_index(drop=True)

    # 3) detect header rows for table1 (requests) and table2 (decisions)
    t1_hdr = t2_hdr = None
    scan_limit = min(100, len(sheet))
    for i in range(scan_limit):
        row = sheet.iloc[i]
        if t1_hdr is None and _row_has(["Appx.", "Org Name", "Amount Requested"], row):
            t1_hdr = i
            continue
        # table2 header can vary; accept either Committee Status or Amount
        if _row_has(["Appx.", "Org Name", "Committee Status"], row) or _row_has(["Appx.", "Org Name", "Amount"], row):
            t2_hdr = i
            if t1_hdr is not None and t2_hdr > t1_hdr:
                break

    # if we can't confidently split, just return the visible portion as-is
    if t1_hdr is None or t2_hdr is None or t2_hdr <= t1_hdr:
        return {out_name: sheet}

    # 4) promote headers and slice blocks
    table1 = _promote_header(sheet, t1_hdr)
    cutoff = max(0, t2_hdr - t1_hdr - 1)
    if cutoff > 0:
        table1 = table1.iloc[:cutoff].copy()

    table2 = _promote_header(sheet, t2_hdr)

    # 5) normalize some header variants for joining/selection
    # "Appx" variants
    for tbl in (table1, table2):
        if "Appx" in tbl.columns and "Appx." not in tbl.columns:
            tbl.rename(columns={"Appx": "Appx."}, inplace=True)
        if "Org Type" in tbl.columns and "Org Type (year)" not in tbl.columns:
            tbl.rename(columns={"Org Type": "Org Type (year)"}, inplace=True)
        # sometimes 'Email' instead of 'Email Address'
        if "Email" in tbl.columns and "Email Address" not in tbl.columns:
            tbl.rename(columns={"Email": "Email Address"}, inplace=True)
        # amount column on table2 could be 'Amount Approved' -> map to 'Amount'
        if "Amount Approved" in tbl.columns and "Amount" not in tbl.columns:
            tbl.rename(columns={"Amount Approved": "Amount"}, inplace=True)

    # 6) build the left (table1) exactly as user wants to preserve
    left_keep = ["Appx.", "Org Name", "Request Type", "Org Type (year)",
                 "Amount Requested", "Funding Source", "Primary Contact", "Email Address"]
    left = table1[[c for c in left_keep if c in table1.columns]].copy()

    # 7) build the right (table2) with only the two fields we want to add
    right_keep = ["Appx.", "Org Name", "Amount", "Committee Status"]
    right = table2[[c for c in right_keep if c in table2.columns]].copy()

    # 8) merge (left-join; do not alter left values)
    join_keys = [k for k in ["Appx.", "Org Name"] if k in left.columns and k in right.columns]
    if len(join_keys) < 2:
        merged = left  # cannot join reliably; return table1 only
    else:
<<<<<<< HEAD
        merged = left.merge(right, on=join_keys, how="left")

    # 9) final column order
    final_cols = ["Appx.", "Org Name", "Request Type", "Org Type (year)",
                  "Amount Requested", "Amount", "Committee Status",
                  "Funding Source", "Primary Contact", "Email Address"]
    final = merged[[c for c in final_cols if c in merged.columns]].copy()

    return {out_name: final}
=======
        date_str = date_match[0]  # the matched date string
        dt = pd.to_datetime(date_str, errors='coerce')  # parse string into timestamp object
        date = dt.strftime(date_format)
    try:
        rv = FR_Helper(df, alphabet=FY24_Alphabet, reporting=reporting) # added reporting call
    except Exception as e:
        if debug:
            print(f"FR_ProcessorV2 errored on df\n{df}")
        raise e
    return rv, date
    
>>>>>>> 3dafbb64
<|MERGE_RESOLUTION|>--- conflicted
+++ resolved
@@ -28,21 +28,11 @@
       - decisions_df: contains Committee Status + Amount Approved
     Both are cropped starting at 'Appx' and filtered by allowed FY24 alphabet.
     """
-<<<<<<< HEAD
     # Find starting point (first "Appx")
     start_idx = df.index[df.iloc[:, 0].astype(str).str.contains("Appx", na=False)]
     if len(start_idx) == 0:
         return df, None, None
     start = start_idx[0]
-
-    # Allowed labels (A-Z, AA-AZ, BB-ZZ)
-    allowed = set(
-        [chr(c) for c in range(65, 91)] +
-        [f"A{chr(c)}" for c in range(65, 91)] +
-        [f"B{chr(c)}" for c in range(65, 91)]
-=======
-    assert isinstance(start_col, str) or isinstance(start_col, int), "'start_col' must be index of column or name of column."
-    assert in_df(start_col, df), f"start_col '{start_col}' is not in df columns: {df.columns.tolist()}"
 
     def in_alphabet_helper(series: pd.Series, alphabet_list: list[str], nth: int = 1) -> pd.Series:
         occurrences = dict.fromkeys(alphabet_list, 0)
@@ -98,7 +88,6 @@
     )
     FY24_Alphabet.extend(
         'BB CC DD EE FF GG HH II JJ KK LL MM NN OO PP QQ RR SS TT UU VV WW XX YY ZZ'.split()
->>>>>>> 3dafbb64
     )
 
     # Crop to rows after "Appx"
@@ -206,17 +195,6 @@
     if len(join_keys) < 2:
         merged = left  # cannot join reliably; return table1 only
     else:
-<<<<<<< HEAD
-        merged = left.merge(right, on=join_keys, how="left")
-
-    # 9) final column order
-    final_cols = ["Appx.", "Org Name", "Request Type", "Org Type (year)",
-                  "Amount Requested", "Amount", "Committee Status",
-                  "Funding Source", "Primary Contact", "Email Address"]
-    final = merged[[c for c in final_cols if c in merged.columns]].copy()
-
-    return {out_name: final}
-=======
         date_str = date_match[0]  # the matched date string
         dt = pd.to_datetime(date_str, errors='coerce')  # parse string into timestamp object
         date = dt.strftime(date_format)
@@ -227,5 +205,4 @@
             print(f"FR_ProcessorV2 errored on df\n{df}")
         raise e
     return rv, date
-    
->>>>>>> 3dafbb64
+    